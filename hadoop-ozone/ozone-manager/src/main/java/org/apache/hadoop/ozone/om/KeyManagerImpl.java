--- conflicted
+++ resolved
@@ -992,12 +992,7 @@
           .setStorageClass(keyArgs.getStorageClass())
           .setPartKeyInfoList(partKeyInfoMap)
           .build();
-<<<<<<< HEAD
-      List<OmKeyLocationInfo> locations = new ArrayList<>();
-
-=======
       Map<Long, List<OmKeyLocationInfo>> locations = new HashMap<>();
->>>>>>> 30ec0e2d
       OmKeyInfo omKeyInfo = new OmKeyInfo.Builder()
           .setVolumeName(keyArgs.getVolumeName())
           .setBucketName(keyArgs.getBucketName())
