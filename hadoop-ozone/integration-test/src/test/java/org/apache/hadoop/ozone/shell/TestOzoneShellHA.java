--- conflicted
+++ resolved
@@ -450,7 +450,6 @@
     Assert.assertEquals(0, getNumOfBuckets("bucket"));
   }
 
-<<<<<<< HEAD
   /**
    * Helper function to retrieve Ozone client configuration for trash testing.
    * @param hostPrefix Scheme + Authority. e.g. ofs://om-service-test1
@@ -530,32 +529,4 @@
     }
   }
 
-  @Test
-  public void testS3PathCommand() throws Exception {
-
-    String s3Bucket = "b12345";
-    cluster.getRpcClient().getObjectStore().createS3Bucket(
-        UserGroupInformation.getCurrentUser().getUserName(), s3Bucket);
-
-    String[] args = new String[] {"path", s3Bucket,
-        "--om-service-id="+omServiceId};
-
-    S3Shell s3Shell = new S3Shell();
-    execute(s3Shell, args);
-
-
-    String volumeName =
-        cluster.getRpcClient().getObjectStore().getOzoneVolumeName(s3Bucket);
-
-    String ozoneFsUri = String.format("%s://%s.%s", OzoneConsts
-        .OZONE_URI_SCHEME, s3Bucket, volumeName);
-
-    Assert.assertTrue(out.toString().contains(volumeName));
-    Assert.assertTrue(out.toString().contains(ozoneFsUri));
-
-    out.reset();
-  }
-
-=======
->>>>>>> 1b09b631
 }