--- conflicted
+++ resolved
@@ -31,12 +31,9 @@
 import org.apache.hadoop.ozone.client.OzoneVolume;
 import org.apache.hadoop.ozone.client.VolumeArgs;
 import org.apache.hadoop.ozone.om.ratis.OzoneManagerRatisServer;
-<<<<<<< HEAD
-=======
 
 import org.apache.commons.lang3.RandomStringUtils;
 import static org.apache.hadoop.ozone.om.TestOzoneManagerHAWithData.createKey;
->>>>>>> ea25ef3f
 import org.apache.ratis.server.protocol.TermIndex;
 import org.junit.After;
 import org.junit.Assert;
@@ -47,16 +44,6 @@
 import org.junit.rules.ExpectedException;
 import org.junit.rules.Timeout;
 
-<<<<<<< HEAD
-import java.io.IOException;
-import java.util.ArrayList;
-import java.util.List;
-import java.util.UUID;
-
-import static org.apache.hadoop.ozone.om.TestOzoneManagerHA.createKey;
-
-=======
->>>>>>> ea25ef3f
 /**
  * Tests the Ratis snaphsots feature in OM.
  */
@@ -121,16 +108,11 @@
   @Test
   public void testInstallSnapshot() throws Exception {
     // Get the leader OM
-<<<<<<< HEAD
-
-    OzoneManager leaderOM = cluster.getOMLeader();
-=======
     String leaderOMNodeId = OmFailoverProxyUtil
         .getFailoverProxyProvider(objectStore.getClientProxy())
         .getCurrentProxyOMNodeId();
 
     OzoneManager leaderOM = cluster.getOzoneManager(leaderOMNodeId);
->>>>>>> ea25ef3f
     OzoneManagerRatisServer leaderRatisServer = leaderOM.getOmRatisServer();
 
     // Find the inactive OM
