# Licensed to the Apache Software Foundation (ASF) under one or more
# contributor license agreements.  See the NOTICE file distributed with
# this work for additional information regarding copyright ownership.
# The ASF licenses this file to You under the Apache License, Version 2.0
# (the "License"); you may not use this file except in compliance with
# the License.  You may obtain a copy of the License at
#
#     http://www.apache.org/licenses/LICENSE-2.0
#
# Unless required by applicable law or agreed to in writing, software
# distributed under the License is distributed on an "AS IS" BASIS,
# WITHOUT WARRANTIES OR CONDITIONS OF ANY KIND, either express or implied.
# See the License for the specific language governing permissions and
# limitations under the License.
name: build-branch
on:
  pull_request:
  push:
  schedule:
    - cron: 30 0,12 * * *
jobs:
  acceptance:
    name: acceptance
    runs-on: ubuntu-18.04
    needs:
      - build
    steps:
      - uses: actions/cache@v2
        with:
          path: ~/.m2/repository
          key: maven-repo-${{ hashFiles('**/pom.xml') }}
      - uses: actions/cache@v2
        with:
            path: |
              ~/.pnpm-store
              **/node_modules
            key: ${{ runner.os }}-pnpm-${{ hashFiles('**/pnpm-lock.yaml') }}
            restore-keys: |
              ${{ runner.os }}-pnpm-
<<<<<<< HEAD
      - name: checkout to /mnt/ozone
        run: |
          sudo chmod 777 /mnt
          git clone https://github.com/${GITHUB_REPOSITORY}.git /mnt/ozone
          cd /mnt/ozone
          git checkout ${GITHUB_SHA}
          git reset --hard
      - name: run a full build
        run: |
          cd /mnt/ozone
          hadoop-ozone/dev-support/checks/build.sh -Pcoverage -Dskip.npx
      - run: sudo pip install robotframework
      - run: |
          cd /mnt/ozone/hadoop-ozone/dist/target/ozone-* && sudo mkdir .aws && sudo chmod 777 .aws && sudo chown 1000 .aws
          cd /mnt/ozone && hadoop-ozone/dev-support/checks/acceptance.sh
        env:
          KEEP_IMAGE: false
          OZONE_WITH_COVERAGE: true
      - uses: actions/upload-artifact@master
        if: always()
        with:
          name: acceptance
          path: /mnt/ozone/target/acceptance
      - run: |
          #Never cache local artifacts
          rm -rf ~/.m2/repository/org/apache/hadoop/hdds
          rm -rf ~/.m2/repository/org/apache/hadoop/ozone
        if: always()
=======
        - uses: ./.github/buildenv
          with:
            args: ./hadoop-ozone/dev-support/checks/build.sh
        # remove image created for 'buildenv'
        - run: docker image rm $(docker images -a -q | head -1) || true
        # remove its big parent build image
        - run: docker image rm apache/ozone-build || true
        - run: sudo pip install robotframework
        - run: sudo mv ./hadoop-ozone/dist/target/ozone-* /mnt/ozone && sudo chown runner -R /mnt/ozone
        - run: cd /mnt/ozone && mkdir .aws && sudo chown 1000 .aws
        - run: cd /mnt/ozone/compose && ./test-all.sh
          env:
            KEEP_IMAGE: false
        - uses: actions/upload-artifact@master
          if: always()
          with:
            name: acceptance
            path: /mnt/ozone/compose/result
  integration:
    name: integration
    runs-on: ubuntu-18.04
    needs:
        - build
    strategy:
      matrix:
        profile:
          - client
          - filesystem
          - filesystem-contract
          - freon
          - hdds-om
          - ozone
      fail-fast: false
    steps:
        - run: sudo mkdir mnt && sudo mount --bind /mnt `pwd`/mnt && sudo chmod 777 mnt
        - uses: actions/checkout@master
          with:
            path: mnt/ozone
        - uses: ./mnt/ozone/.github/buildenv
          with:
             args: ./mnt/ozone/hadoop-ozone/dev-support/checks/integration.sh -P${{ matrix.profile }}
        - uses: actions/upload-artifact@master
          if: always()
          with:
            name: it-${{ matrix.profile }}
            path: mnt/ozone/target/integration
  coverage:
    name: coverage
    runs-on: ubuntu-18.04
    needs:
       - integration
       - unit
    steps:
       - uses: actions/checkout@v2
       - uses: ./.github/buildenv
         with:
            args: ./hadoop-ozone/dev-support/checks/build.sh
       - uses: actions/download-artifact@v2
         with:
            path: target/artifacts
       - run: ./hadoop-ozone/dev-support/checks/coverage.sh
       - uses: ./.github/buildenv
         if: github.repository == 'apache/hadoop-ozone' && github.event_name != 'pull_request'
         with:
           args: ./hadoop-ozone/dev-support/checks/sonar.sh
         env:
           SONAR_TOKEN: ${{ secrets.SONARCLOUD_TOKEN }}
           GITHUB_TOKEN: ${{ secrets.GITHUB_TOKEN }}
       - name: Upload coverage to Codecov
         uses: codecov/codecov-action@v1
         with:
           file: ./target/coverage/all.xml
           name: codecov-umbrella
           fail_ci_if_error: true
       - uses: actions/upload-artifact@master
         with:
           name: coverage
           path: target/coverage
>>>>>>> 53549eea
<|MERGE_RESOLUTION|>--- conflicted
+++ resolved
@@ -37,7 +37,6 @@
             key: ${{ runner.os }}-pnpm-${{ hashFiles('**/pnpm-lock.yaml') }}
             restore-keys: |
               ${{ runner.os }}-pnpm-
-<<<<<<< HEAD
       - name: checkout to /mnt/ozone
         run: |
           sudo chmod 777 /mnt
@@ -65,84 +64,4 @@
           #Never cache local artifacts
           rm -rf ~/.m2/repository/org/apache/hadoop/hdds
           rm -rf ~/.m2/repository/org/apache/hadoop/ozone
-        if: always()
-=======
-        - uses: ./.github/buildenv
-          with:
-            args: ./hadoop-ozone/dev-support/checks/build.sh
-        # remove image created for 'buildenv'
-        - run: docker image rm $(docker images -a -q | head -1) || true
-        # remove its big parent build image
-        - run: docker image rm apache/ozone-build || true
-        - run: sudo pip install robotframework
-        - run: sudo mv ./hadoop-ozone/dist/target/ozone-* /mnt/ozone && sudo chown runner -R /mnt/ozone
-        - run: cd /mnt/ozone && mkdir .aws && sudo chown 1000 .aws
-        - run: cd /mnt/ozone/compose && ./test-all.sh
-          env:
-            KEEP_IMAGE: false
-        - uses: actions/upload-artifact@master
-          if: always()
-          with:
-            name: acceptance
-            path: /mnt/ozone/compose/result
-  integration:
-    name: integration
-    runs-on: ubuntu-18.04
-    needs:
-        - build
-    strategy:
-      matrix:
-        profile:
-          - client
-          - filesystem
-          - filesystem-contract
-          - freon
-          - hdds-om
-          - ozone
-      fail-fast: false
-    steps:
-        - run: sudo mkdir mnt && sudo mount --bind /mnt `pwd`/mnt && sudo chmod 777 mnt
-        - uses: actions/checkout@master
-          with:
-            path: mnt/ozone
-        - uses: ./mnt/ozone/.github/buildenv
-          with:
-             args: ./mnt/ozone/hadoop-ozone/dev-support/checks/integration.sh -P${{ matrix.profile }}
-        - uses: actions/upload-artifact@master
-          if: always()
-          with:
-            name: it-${{ matrix.profile }}
-            path: mnt/ozone/target/integration
-  coverage:
-    name: coverage
-    runs-on: ubuntu-18.04
-    needs:
-       - integration
-       - unit
-    steps:
-       - uses: actions/checkout@v2
-       - uses: ./.github/buildenv
-         with:
-            args: ./hadoop-ozone/dev-support/checks/build.sh
-       - uses: actions/download-artifact@v2
-         with:
-            path: target/artifacts
-       - run: ./hadoop-ozone/dev-support/checks/coverage.sh
-       - uses: ./.github/buildenv
-         if: github.repository == 'apache/hadoop-ozone' && github.event_name != 'pull_request'
-         with:
-           args: ./hadoop-ozone/dev-support/checks/sonar.sh
-         env:
-           SONAR_TOKEN: ${{ secrets.SONARCLOUD_TOKEN }}
-           GITHUB_TOKEN: ${{ secrets.GITHUB_TOKEN }}
-       - name: Upload coverage to Codecov
-         uses: codecov/codecov-action@v1
-         with:
-           file: ./target/coverage/all.xml
-           name: codecov-umbrella
-           fail_ci_if_error: true
-       - uses: actions/upload-artifact@master
-         with:
-           name: coverage
-           path: target/coverage
->>>>>>> 53549eea
+        if: always()