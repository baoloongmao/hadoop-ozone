/**
 * Licensed to the Apache Software Foundation (ASF) under one or more
 * contributor license agreements.  See the NOTICE file distributed with this
 * work for additional information regarding copyright ownership.  The ASF
 * licenses this file to you under the Apache License, Version 2.0 (the
 * "License"); you may not use this file except in compliance with the License.
 * You may obtain a copy of the License at
 * <p>
 * http://www.apache.org/licenses/LICENSE-2.0
 * <p>
 * Unless required by applicable law or agreed to in writing, software
 * distributed under the License is distributed on an "AS IS" BASIS, WITHOUT
 * WARRANTIES OR CONDITIONS OF ANY KIND, either express or implied. See the
 * License for the specific language governing permissions and limitations under
 * the License.
 */

package org.apache.hadoop.hdds.scm.container;

import java.io.File;
import java.io.IOException;

import org.apache.hadoop.conf.StorageUnit;
import org.apache.hadoop.fs.FileUtil;
import org.apache.hadoop.hdds.HddsConfigKeys;
import org.apache.hadoop.hdds.conf.OzoneConfiguration;
import org.apache.hadoop.hdds.protocol.DatanodeDetails;
import org.apache.hadoop.hdds.protocol.proto.HddsProtos;
import org.apache.hadoop.hdds.scm.ScmConfigKeys;
import org.apache.hadoop.hdds.scm.TestUtils;
import org.apache.hadoop.hdds.scm.metadata.SCMDBDefinition;
import org.apache.hadoop.hdds.scm.pipeline.MockRatisPipelineProvider;
import org.apache.hadoop.hdds.scm.pipeline.PipelineProvider;
import org.apache.hadoop.hdds.scm.pipeline.SCMPipelineManager;
import org.apache.hadoop.hdds.server.events.EventQueue;
import org.apache.hadoop.hdds.utils.db.DBStore;
import org.apache.hadoop.ozone.OzoneConsts;
import org.apache.hadoop.ozone.container.common.SCMTestUtils;
import org.apache.hadoop.test.GenericTestUtils;

import org.apache.commons.lang3.RandomUtils;
import static org.apache.hadoop.hdds.scm.ScmConfigKeys.OZONE_SCM_CONTAINER_SIZE;
import static org.apache.hadoop.hdds.scm.ScmConfigKeys.OZONE_SCM_CONTAINER_SIZE_DEFAULT;
import static org.apache.hadoop.hdds.scm.events.SCMEvents.CLOSE_CONTAINER;
import static org.apache.hadoop.hdds.scm.events.SCMEvents.DATANODE_COMMAND;
import org.junit.AfterClass;
import org.junit.Assert;
import org.junit.BeforeClass;
import org.junit.Test;

/**
 * Tests the closeContainerEventHandler class.
 */
public class TestCloseContainerEventHandler {

  private static OzoneConfiguration configuration;
  private static MockNodeManager nodeManager;
  private static SCMPipelineManager pipelineManager;
  private static SCMContainerManager containerManager;
  private static long size;
  private static File testDir;
  private static EventQueue eventQueue;
  private static DBStore dbStore;

  @BeforeClass
  public static void setUp() throws Exception {
    configuration = SCMTestUtils.getConf();
    size = (long)configuration.getStorageSize(OZONE_SCM_CONTAINER_SIZE,
        OZONE_SCM_CONTAINER_SIZE_DEFAULT, StorageUnit.BYTES);
    testDir = GenericTestUtils
        .getTestDir(TestCloseContainerEventHandler.class.getSimpleName());
    configuration
        .set(HddsConfigKeys.OZONE_METADATA_DIRS, testDir.getAbsolutePath());
    configuration.setInt(ScmConfigKeys.OZONE_SCM_RATIS_PIPELINE_LIMIT, 16);
    nodeManager = new MockNodeManager(true, 10);
    eventQueue = new EventQueue();
    dbStore = new SCMDBDefinition().createDBStore(configuration);
    pipelineManager =
<<<<<<< HEAD
        new SCMPipelineManager(configuration, nodeManager,
            SCMDBDefinition.PIPELINES.getTable(dbStore), eventQueue);
=======
        new SCMPipelineManager(configuration, nodeManager, eventQueue);
    pipelineManager.allowPipelineCreation();
>>>>>>> 1412b6c9
    PipelineProvider mockRatisProvider =
        new MockRatisPipelineProvider(nodeManager,
            pipelineManager.getStateManager(), configuration, eventQueue);
    pipelineManager.setPipelineProvider(HddsProtos.ReplicationType.RATIS,
        mockRatisProvider);
    containerManager = new SCMContainerManager(configuration,
        SCMDBDefinition.CONTAINERS.getTable(dbStore), dbStore, pipelineManager);
    pipelineManager.triggerPipelineCreation();
    eventQueue.addHandler(CLOSE_CONTAINER,
        new CloseContainerEventHandler(pipelineManager, containerManager));
    eventQueue.addHandler(DATANODE_COMMAND, nodeManager);
    // Move all pipelines created by background from ALLOCATED to OPEN state
    Thread.sleep(2000);
    TestUtils.openAllRatisPipelines(pipelineManager);
  }

  @AfterClass
  public static void tearDown() throws Exception {
    if (containerManager != null) {
      containerManager.close();
    }
    if (pipelineManager != null) {
      pipelineManager.close();
    }
    if (dbStore != null) {
      dbStore.close();
    }
    FileUtil.fullyDelete(testDir);
  }

  @Test
  public void testIfCloseContainerEventHadnlerInvoked() {
    GenericTestUtils.LogCapturer logCapturer = GenericTestUtils.LogCapturer
        .captureLogs(CloseContainerEventHandler.LOG);
    eventQueue.fireEvent(CLOSE_CONTAINER,
        new ContainerID(Math.abs(RandomUtils.nextInt())));
    eventQueue.processAll(1000);
    Assert.assertTrue(logCapturer.getOutput()
        .contains("Close container Event triggered for container"));
  }

  @Test
  public void testCloseContainerEventWithInvalidContainer() {
    long id = Math.abs(RandomUtils.nextInt());
    GenericTestUtils.LogCapturer logCapturer = GenericTestUtils.LogCapturer
        .captureLogs(CloseContainerEventHandler.LOG);
    eventQueue.fireEvent(CLOSE_CONTAINER,
        new ContainerID(id));
    eventQueue.processAll(1000);
    Assert.assertTrue(logCapturer.getOutput()
        .contains("Failed to close the container"));
  }

  @Test
  public void testCloseContainerEventWithValidContainers() throws IOException {
    ContainerInfo container = containerManager
        .allocateContainer(HddsProtos.ReplicationType.RATIS,
            HddsProtos.ReplicationFactor.ONE, OzoneConsts.OZONE);
    ContainerID id = container.containerID();
    DatanodeDetails datanode = pipelineManager
        .getPipeline(container.getPipelineID()).getFirstNode();
    int closeCount = nodeManager.getCommandCount(datanode);
    eventQueue.fireEvent(CLOSE_CONTAINER, id);
    eventQueue.processAll(1000);
    Assert.assertEquals(closeCount + 1,
        nodeManager.getCommandCount(datanode));
    Assert.assertEquals(HddsProtos.LifeCycleState.CLOSING,
        containerManager.getContainer(id).getState());
  }

  @Test
  public void testCloseContainerEventWithRatis() throws IOException {
    GenericTestUtils.LogCapturer logCapturer = GenericTestUtils.LogCapturer
        .captureLogs(CloseContainerEventHandler.LOG);
    ContainerInfo container = containerManager
        .allocateContainer(HddsProtos.ReplicationType.RATIS,
            HddsProtos.ReplicationFactor.THREE, OzoneConsts.OZONE);
    ContainerID id = container.containerID();
    int[] closeCount = new int[3];
    eventQueue.fireEvent(CLOSE_CONTAINER, id);
    eventQueue.processAll(1000);
    int i = 0;
    for (DatanodeDetails details : pipelineManager
        .getPipeline(container.getPipelineID()).getNodes()) {
      closeCount[i] = nodeManager.getCommandCount(details);
      i++;
    }
    i = 0;
    for (DatanodeDetails details : pipelineManager
        .getPipeline(container.getPipelineID()).getNodes()) {
      Assert.assertEquals(closeCount[i], nodeManager.getCommandCount(details));
      i++;
    }
    eventQueue.fireEvent(CLOSE_CONTAINER, id);
    eventQueue.processAll(1000);
    i = 0;
    // Make sure close is queued for each datanode on the pipeline
    for (DatanodeDetails details : pipelineManager
        .getPipeline(container.getPipelineID()).getNodes()) {
      Assert.assertEquals(closeCount[i] + 1,
          nodeManager.getCommandCount(details));
      Assert.assertEquals(HddsProtos.LifeCycleState.CLOSING,
          containerManager.getContainer(id).getState());
      i++;
    }
  }
}<|MERGE_RESOLUTION|>--- conflicted
+++ resolved
@@ -76,13 +76,9 @@
     eventQueue = new EventQueue();
     dbStore = new SCMDBDefinition().createDBStore(configuration);
     pipelineManager =
-<<<<<<< HEAD
         new SCMPipelineManager(configuration, nodeManager,
             SCMDBDefinition.PIPELINES.getTable(dbStore), eventQueue);
-=======
-        new SCMPipelineManager(configuration, nodeManager, eventQueue);
     pipelineManager.allowPipelineCreation();
->>>>>>> 1412b6c9
     PipelineProvider mockRatisProvider =
         new MockRatisPipelineProvider(nodeManager,
             pipelineManager.getStateManager(), configuration, eventQueue);
