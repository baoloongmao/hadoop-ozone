/**
 * Licensed to the Apache Software Foundation (ASF) under one or more
 * contributor license agreements.  See the NOTICE file distributed with this
 * work for additional information regarding copyright ownership.  The ASF
 * licenses this file to you under the Apache License, Version 2.0 (the
 * "License"); you may not use this file except in compliance with the License.
 * You may obtain a copy of the License at
 * <p>
 * http://www.apache.org/licenses/LICENSE-2.0
 * <p>
 * Unless required by applicable law or agreed to in writing, software
 * distributed under the License is distributed on an "AS IS" BASIS, WITHOUT
 * WARRANTIES OR CONDITIONS OF ANY KIND, either express or implied. See the
 * License for the specific language governing permissions and limitations under
 * the License.
 */

package org.apache.hadoop.hdds.scm.block;

import java.io.IOException;
import java.util.ArrayList;
import java.util.List;
import java.util.concurrent.CompletableFuture;
import java.util.concurrent.ExecutorService;
import java.util.concurrent.Executors;
import java.util.concurrent.TimeUnit;
import java.util.concurrent.TimeoutException;

import org.apache.hadoop.hdds.HddsConfigKeys;
import org.apache.hadoop.hdds.conf.OzoneConfiguration;
import org.apache.hadoop.hdds.protocol.proto.HddsProtos;
import org.apache.hadoop.hdds.protocol.proto.StorageContainerDatanodeProtocolProtos.SCMCommandProto;
import org.apache.hadoop.hdds.scm.ScmConfigKeys;
import org.apache.hadoop.hdds.scm.TestUtils;
import org.apache.hadoop.hdds.scm.container.CloseContainerEventHandler;
import org.apache.hadoop.hdds.scm.container.ContainerID;
import org.apache.hadoop.hdds.scm.container.MockNodeManager;
import org.apache.hadoop.hdds.scm.container.SCMContainerManager;
import org.apache.hadoop.hdds.scm.container.common.helpers.AllocatedBlock;
import org.apache.hadoop.hdds.scm.container.common.helpers.ExcludeList;
import org.apache.hadoop.hdds.scm.events.SCMEvents;
import org.apache.hadoop.hdds.scm.metadata.SCMDBDefinition;
import org.apache.hadoop.hdds.scm.metadata.SCMMetadataStore;
import org.apache.hadoop.hdds.scm.metadata.SCMMetadataStoreRDBImpl;
import org.apache.hadoop.hdds.scm.pipeline.MockRatisPipelineProvider;
import org.apache.hadoop.hdds.scm.pipeline.Pipeline;
import org.apache.hadoop.hdds.scm.pipeline.PipelineProvider;
import org.apache.hadoop.hdds.scm.pipeline.SCMPipelineManager;
import org.apache.hadoop.hdds.scm.safemode.SCMSafeModeManager;
import org.apache.hadoop.hdds.scm.server.SCMConfigurator;
import org.apache.hadoop.hdds.scm.server.StorageContainerManager;
import org.apache.hadoop.hdds.server.events.EventHandler;
import org.apache.hadoop.hdds.server.events.EventPublisher;
import org.apache.hadoop.hdds.server.events.EventQueue;
import org.apache.hadoop.ozone.OzoneConsts;
import org.apache.hadoop.ozone.container.common.SCMTestUtils;
import org.apache.hadoop.ozone.protocol.commands.CommandForDatanode;
import org.apache.hadoop.ozone.protocol.commands.CreatePipelineCommand;
import org.apache.hadoop.test.GenericTestUtils;

import static org.apache.hadoop.ozone.OzoneConsts.GB;
import static org.apache.hadoop.ozone.OzoneConsts.MB;
import org.junit.After;
import org.junit.Assert;
import org.junit.Before;
import org.junit.Rule;
import org.junit.Test;
import org.junit.rules.ExpectedException;
import org.junit.rules.TemporaryFolder;

/**
 * Tests for SCM Block Manager.
 */
public class TestBlockManager {
  private StorageContainerManager scm;
  private SCMContainerManager mapping;
  private MockNodeManager nodeManager;
  private SCMPipelineManager pipelineManager;
  private BlockManagerImpl blockManager;
  private final static long DEFAULT_BLOCK_SIZE = 128 * MB;
  private static HddsProtos.ReplicationFactor factor;
  private static HddsProtos.ReplicationType type;
  private EventQueue eventQueue;
  private int numContainerPerOwnerInPipeline;
  private OzoneConfiguration conf;

  @Rule
  public ExpectedException thrown = ExpectedException.none();

  @Rule
  public TemporaryFolder folder= new TemporaryFolder();
  private SCMMetadataStore scmMetadataStore;

  @Before
  public void setUp() throws Exception {
    conf = SCMTestUtils.getConf();
    numContainerPerOwnerInPipeline = conf.getInt(
        ScmConfigKeys.OZONE_SCM_PIPELINE_OWNER_CONTAINER_COUNT,
        ScmConfigKeys.OZONE_SCM_PIPELINE_OWNER_CONTAINER_COUNT_DEFAULT);


    conf.set(HddsConfigKeys.OZONE_METADATA_DIRS, folder.newFolder().toString());
    conf.setBoolean(HddsConfigKeys.HDDS_SCM_SAFEMODE_PIPELINE_CREATION, false);
    conf.setTimeDuration(HddsConfigKeys.HDDS_PIPELINE_REPORT_INTERVAL, 5,
        TimeUnit.SECONDS);

    // Override the default Node Manager in SCM with this Mock Node Manager.
    nodeManager = new MockNodeManager(true, 10);
    eventQueue = new EventQueue();

    scmMetadataStore = new SCMMetadataStoreRDBImpl(conf);
    scmMetadataStore.start(conf);
    pipelineManager =
<<<<<<< HEAD
        new SCMPipelineManager(conf, nodeManager,
            SCMDBDefinition.PIPELINES.getTable(scmMetadataStore.getStore()),
            eventQueue);
=======
        new SCMPipelineManager(conf, nodeManager, eventQueue);
    pipelineManager.allowPipelineCreation();
>>>>>>> 1412b6c9
    PipelineProvider mockRatisProvider =
        new MockRatisPipelineProvider(nodeManager,
            pipelineManager.getStateManager(), conf, eventQueue);
    pipelineManager.setPipelineProvider(HddsProtos.ReplicationType.RATIS,
        mockRatisProvider);
    SCMContainerManager containerManager =
        new SCMContainerManager(conf,
            SCMDBDefinition.CONTAINERS.getTable(scmMetadataStore.getStore()),
            scmMetadataStore.getStore(),
            pipelineManager);
    SCMSafeModeManager safeModeManager = new SCMSafeModeManager(conf,
        containerManager.getContainers(), pipelineManager, eventQueue) {
      @Override
      public void emitSafeModeStatus() {
        // skip
      }
    };
    SCMConfigurator configurator = new SCMConfigurator();
    configurator.setScmNodeManager(nodeManager);
    configurator.setPipelineManager(pipelineManager);
    configurator.setContainerManager(containerManager);
    configurator.setScmSafeModeManager(safeModeManager);
    configurator.setMetadataStore(scmMetadataStore);
    scm = TestUtils.getScm(conf, configurator);

    // Initialize these fields so that the tests can pass.
    mapping = (SCMContainerManager) scm.getContainerManager();
    blockManager = (BlockManagerImpl) scm.getScmBlockManager();
    DatanodeCommandHandler handler = new DatanodeCommandHandler();
    eventQueue.addHandler(SCMEvents.DATANODE_COMMAND, handler);
    CloseContainerEventHandler closeContainerHandler =
        new CloseContainerEventHandler(pipelineManager, mapping);
    eventQueue.addHandler(SCMEvents.CLOSE_CONTAINER, closeContainerHandler);
    factor = HddsProtos.ReplicationFactor.THREE;
    type = HddsProtos.ReplicationType.RATIS;

    blockManager.handleSafeModeTransition(
        new SCMSafeModeManager.SafeModeStatus(false, false));
  }

  @After
  public void cleanup() throws Exception {
    scm.stop();
    scm.join();
    eventQueue.close();
    scmMetadataStore.stop();
  }

  @Test
  public void testAllocateBlock() throws Exception {
    pipelineManager.createPipeline(type, factor);
    TestUtils.openAllRatisPipelines(pipelineManager);
    AllocatedBlock block = blockManager.allocateBlock(DEFAULT_BLOCK_SIZE,
        type, factor, OzoneConsts.OZONE, new ExcludeList());
    Assert.assertNotNull(block);
  }

  @Test
  public void testAllocateBlockWithExclusion() throws Exception {
    try {
      while (true) {
        pipelineManager.createPipeline(type, factor);
      }
    } catch (IOException e) {
    }
    TestUtils.openAllRatisPipelines(pipelineManager);
    ExcludeList excludeList = new ExcludeList();
    excludeList
        .addPipeline(pipelineManager.getPipelines(type, factor).get(0).getId());
    AllocatedBlock block = blockManager
        .allocateBlock(DEFAULT_BLOCK_SIZE, type, factor, OzoneConsts.OZONE,
            excludeList);
    Assert.assertNotNull(block);
    Assert.assertNotEquals(block.getPipeline().getId(),
        excludeList.getPipelineIds().get(0));

    for (Pipeline pipeline : pipelineManager.getPipelines(type, factor)) {
      excludeList.addPipeline(pipeline.getId());
    }
    block = blockManager
        .allocateBlock(DEFAULT_BLOCK_SIZE, type, factor, OzoneConsts.OZONE,
            excludeList);
    Assert.assertNotNull(block);
    Assert.assertTrue(
        excludeList.getPipelineIds().contains(block.getPipeline().getId()));
  }

  @Test
  public void testAllocateBlockInParallel() throws Exception {
    int threadCount = 20;
    List<ExecutorService> executors = new ArrayList<>(threadCount);
    for (int i = 0; i < threadCount; i++) {
      executors.add(Executors.newSingleThreadExecutor());
    }
    List<CompletableFuture<AllocatedBlock>> futureList =
        new ArrayList<>(threadCount);
    for (int i = 0; i < threadCount; i++) {
      final CompletableFuture<AllocatedBlock> future =
          new CompletableFuture<>();
      CompletableFuture.supplyAsync(() -> {
        try {
          future.complete(blockManager
              .allocateBlock(DEFAULT_BLOCK_SIZE, type, factor,
                  OzoneConsts.OZONE,
                  new ExcludeList()));
        } catch (IOException e) {
          future.completeExceptionally(e);
        }
        return future;
      }, executors.get(i));
      futureList.add(future);
    }
    try {
      CompletableFuture
          .allOf(futureList.toArray(new CompletableFuture[futureList.size()]))
          .get();
    } catch (Exception e) {
      Assert.fail("testAllocateBlockInParallel failed");
    }
  }

  @Test
  public void testAllocateOversizedBlock() throws Exception {
    long size = 6 * GB;
    thrown.expectMessage("Unsupported block size");
    AllocatedBlock block = blockManager.allocateBlock(size,
        type, factor, OzoneConsts.OZONE, new ExcludeList());
  }


  @Test
  public void testAllocateBlockFailureInSafeMode() throws Exception {
    blockManager.handleSafeModeTransition(
        new SCMSafeModeManager.SafeModeStatus(true, true));
    // Test1: In safe mode expect an SCMException.
    thrown.expectMessage("SafeModePrecheck failed for "
        + "allocateBlock");
    blockManager.allocateBlock(DEFAULT_BLOCK_SIZE,
        type, factor, OzoneConsts.OZONE, new ExcludeList());
  }

  @Test
  public void testAllocateBlockSucInSafeMode() throws Exception {
    // Test2: Exit safe mode and then try allocateBock again.
    Assert.assertNotNull(blockManager.allocateBlock(DEFAULT_BLOCK_SIZE,
        type, factor, OzoneConsts.OZONE, new ExcludeList()));
  }

  @Test(timeout = 10000)
  public void testMultipleBlockAllocation()
      throws IOException, TimeoutException, InterruptedException {

    pipelineManager.createPipeline(type, factor);
    pipelineManager.createPipeline(type, factor);
    TestUtils.openAllRatisPipelines(pipelineManager);

    AllocatedBlock allocatedBlock = blockManager
        .allocateBlock(DEFAULT_BLOCK_SIZE, type, factor, OzoneConsts.OZONE,
            new ExcludeList());
    // block should be allocated in different pipelines
    GenericTestUtils.waitFor(() -> {
      try {
        AllocatedBlock block = blockManager
            .allocateBlock(DEFAULT_BLOCK_SIZE, type, factor, OzoneConsts.OZONE,
                new ExcludeList());
        return !block.getPipeline().getId()
            .equals(allocatedBlock.getPipeline().getId());
      } catch (IOException e) {
      }
      return false;
    }, 100, 1000);
  }

  private boolean verifyNumberOfContainersInPipelines(
      int numContainersPerPipeline) {
    try {
      for (Pipeline pipeline : pipelineManager.getPipelines(type, factor)) {
        if (pipelineManager.getNumberOfContainers(pipeline.getId())
            != numContainersPerPipeline) {
          return false;
        }
      }
    } catch (IOException e) {
      return false;
    }
    return true;
  }

  @Test(timeout = 10000)
  public void testMultipleBlockAllocationWithClosedContainer()
      throws IOException, TimeoutException, InterruptedException {
    // create pipelines
    for (int i = 0;
         i < nodeManager.getNodes(HddsProtos.NodeState.HEALTHY).size() / factor
             .getNumber(); i++) {
      pipelineManager.createPipeline(type, factor);
    }
    TestUtils.openAllRatisPipelines(pipelineManager);

    // wait till each pipeline has the configured number of containers.
    // After this each pipeline has numContainerPerOwnerInPipeline containers
    // for each owner
    GenericTestUtils.waitFor(() -> {
      try {
        blockManager
            .allocateBlock(DEFAULT_BLOCK_SIZE, type, factor, OzoneConsts.OZONE,
                new ExcludeList());
      } catch (IOException e) {
      }
      return verifyNumberOfContainersInPipelines(
          numContainerPerOwnerInPipeline);
    }, 10, 1000);

    // close all the containers in all the pipelines
    for (Pipeline pipeline : pipelineManager.getPipelines(type, factor)) {
      for (ContainerID cid : pipelineManager
          .getContainersInPipeline(pipeline.getId())) {
        eventQueue.fireEvent(SCMEvents.CLOSE_CONTAINER, cid);
      }
    }
    // wait till no containers are left in the pipelines
    GenericTestUtils
        .waitFor(() -> verifyNumberOfContainersInPipelines(0), 10, 5000);

    // allocate block so that each pipeline has the configured number of
    // containers.
    GenericTestUtils.waitFor(() -> {
      try {
        blockManager
            .allocateBlock(DEFAULT_BLOCK_SIZE, type, factor, OzoneConsts.OZONE,
                new ExcludeList());
      } catch (IOException e) {
      }
      return verifyNumberOfContainersInPipelines(
          numContainerPerOwnerInPipeline);
    }, 10, 1000);
  }

  @Test(timeout = 10000)
  public void testBlockAllocationWithNoAvailablePipelines()
      throws IOException, TimeoutException, InterruptedException {
    for (Pipeline pipeline : pipelineManager.getPipelines()) {
      pipelineManager.finalizeAndDestroyPipeline(pipeline, false);
    }
    Assert.assertEquals(0, pipelineManager.getPipelines(type, factor).size());
    Assert.assertNotNull(blockManager
        .allocateBlock(DEFAULT_BLOCK_SIZE, type, factor, OzoneConsts.OZONE,
            new ExcludeList()));
  }

  private class DatanodeCommandHandler implements
      EventHandler<CommandForDatanode> {

    @Override
    public void onMessage(final CommandForDatanode command,
                          final EventPublisher publisher) {
      final SCMCommandProto.Type commandType = command.getCommand().getType();
      if (commandType == SCMCommandProto.Type.createPipelineCommand) {
        CreatePipelineCommand createCommand =
            (CreatePipelineCommand) command.getCommand();
        try {
          pipelineManager.openPipeline(createCommand.getPipelineID());
        } catch (IOException e) {
        }
      }
    }
  }
}<|MERGE_RESOLUTION|>--- conflicted
+++ resolved
@@ -111,14 +111,11 @@
     scmMetadataStore = new SCMMetadataStoreRDBImpl(conf);
     scmMetadataStore.start(conf);
     pipelineManager =
-<<<<<<< HEAD
         new SCMPipelineManager(conf, nodeManager,
             SCMDBDefinition.PIPELINES.getTable(scmMetadataStore.getStore()),
             eventQueue);
-=======
-        new SCMPipelineManager(conf, nodeManager, eventQueue);
     pipelineManager.allowPipelineCreation();
->>>>>>> 1412b6c9
+
     PipelineProvider mockRatisProvider =
         new MockRatisPipelineProvider(nodeManager,
             pipelineManager.getStateManager(), conf, eventQueue);
