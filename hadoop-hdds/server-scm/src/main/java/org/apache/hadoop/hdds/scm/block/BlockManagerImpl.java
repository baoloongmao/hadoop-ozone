--- conflicted
+++ resolved
@@ -93,13 +93,9 @@
     Objects.requireNonNull(scm, "SCM cannot be null");
     this.pipelineManager = scm.getPipelineManager();
     this.containerManager = scm.getContainerManager();
-<<<<<<< HEAD
-
+
+    this.pipelineChoosePolicy = scm.getPipelineChoosePolicy();
     this.containerSize = (long) conf.getStorageSize(
-=======
-    this.pipelineChoosePolicy = scm.getPipelineChoosePolicy();
-    this.containerSize = (long)conf.getStorageSize(
->>>>>>> c656febf
         ScmConfigKeys.OZONE_SCM_CONTAINER_SIZE,
         ScmConfigKeys.OZONE_SCM_CONTAINER_SIZE_DEFAULT,
         StorageUnit.BYTES);
